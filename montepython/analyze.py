--- conflicted
+++ resolved
@@ -497,11 +497,8 @@
                 info.bincenters = 0.5*(info.bin_edges[1:]+info.bin_edges[:-1])
                 # Correct for temperature
                 info.hist = info.hist**conf.temperature
-<<<<<<< HEAD
-=======
 
                 info.hist = info.hist/info.hist.max()
->>>>>>> 39467c16
 
                 # interpolated histogram (if available)
                 info.interp_hist, info.interp_grid = cubic_interpolation(
@@ -592,11 +589,8 @@
                                info.x_range[info.native_index][1],
                                0, 1.05])
 
-<<<<<<< HEAD
-=======
                     smoothed_interp_hist = scipy.ndimage.filters.gaussian_filter(info.interp_hist,sigma)
                     smoothed_interp_hist = smoothed_interp_hist/smoothed_interp_hist.max()
->>>>>>> 39467c16
 
                     ax1d.plot(
                         info.interp_grid,
