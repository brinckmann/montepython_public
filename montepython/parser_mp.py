--- conflicted
+++ resolved
@@ -14,7 +14,8 @@
 
 import io_mp
 
-# -- custom Argument Parser that throws an io_mp.ConfigurationError 
+
+# -- custom Argument Parser that throws an io_mp.ConfigurationError
 # -- for unified look within montepython
 class MpArgumentParser(argparse.ArgumentParser):
     def error(self, message):
@@ -49,6 +50,8 @@
         raise argparse.ArgumentTypeError(
             "You asked for a non-positive number of steps. "
             "I am not sure what to do, so I will exit. Sorry.")
+
+
 # -- check that the argument is an existing file
 def existing_file(fname):
     """
@@ -66,6 +69,7 @@
     except IOError:
         msg = "The file '{}' does not exist".format(fname)
         raise argparse.ArgumentTypeError(msg)
+
 
 def create_parser():
     """
@@ -95,15 +99,16 @@
               matrix is created when analyzing previous runs.
 
               .. note::
-                    The list of parameters in the input covariance matrix and in
-                    the run do not necessarily coincide.
+                    The list of parameters in the input covariance matrix and
+                    in the run do not necessarily coincide.
 
             - **-j** (`str`) - jumping method (`global` (default),
               `sequential` or `fast`) (*OPT*).
 
-              With the `global` method the code generates a new random direction
-              at each step, with the `sequential` one it cycles over the
-              eigenvectors of the proposal density (= input covariance matrix).
+              With the `global` method the code generates a new random
+              direction at each step, with the `sequential` one it cycles over
+              the eigenvectors of the proposal density (= input covariance
+              matrix).
 
               The `global` method the acceptance rate is usually lower but
               the points in the chains are less correlated. We recommend using
@@ -200,7 +205,7 @@
             - **-ticksize** (`int`) - adjust ticksize (default to 13)
 
     """
-    #parser = argparse.ArgumentParser(
+    # parser = argparse.ArgumentParser(
     parser = MpArgumentParser(
         formatter_class=argparse.ArgumentDefaultsHelpFormatter,
         description='Monte Python, a Monte Carlo code in Python')
@@ -212,7 +217,6 @@
         version = version_file.readline()
         parser.add_argument('--version', action='version', version=version)
 
-
     # -- add the subparsers
     subparser = parser.add_subparsers(dest='subparser_name')
 
@@ -221,31 +225,18 @@
     runparser = subparser.add_parser('run', help="run the MCMC chains")
 
     # -- number of steps (OPTIONAL)
-<<<<<<< HEAD
-    runparser.add_argument('-N', help='number of steps', type=int, dest='N')
+    runparser.add_argument('-N', help='number of steps',
+                           type=positive_int, dest='N')
     # -- output folder (OBLIGATORY)
     runparser.add_argument('-o', help='output folder', type=str, dest='folder')
     # -- parameter file (OBLIGATORY)
-    runparser.add_argument('-p', help='input param file', type=str,
-                           dest='param')
+    runparser.add_argument('-p', help='input param file',
+                           type=existing_file, dest='param')
     # -- covariance matrix (OPTIONAL)
-    runparser.add_argument('-c', help='input cov matrix', type=str, dest='cov')
+    runparser.add_argument('-c', help='input cov matrix',
+                           type=existing_file, dest='cov')
     # -- jumping method (OPTIONAL)
-    runparser.add_argument('-j', help='jumping method', type=str,
-=======
-    runparser.add_argument('-N', help='number of steps', 
-            type=positive_int, dest='N')
-    # -- output folder	(OBLIGATORY)
-    runparser.add_argument('-o', help='output folder', type=str, dest='folder')
-    # -- parameter file	(OBLIGATORY)
-    runparser.add_argument('-p', help='input param file', 
-            type=existing_file, dest='param')
-    # -- covariance matrix	(OPTIONAL)
-    runparser.add_argument('-c', help='input cov matrix', 
-            type=existing_file, dest='cov')
-    # -- jumping method	(OPTIONAL)
     runparser.add_argument('-j', help='jumping method',
->>>>>>> d95a3133
                            dest='jumping', default='global',
                            choices=['global', 'sequential', 'fast'])
     # -- sampling method (OPTIONAL)
@@ -257,15 +248,16 @@
                            dest='jumping_factor', default=2.4)
     # -- configuration file (OPTIONAL)
     runparser.add_argument('--conf', help='configuration file',
-            type=existing_file, dest='config_file', default='default.conf')
+                           type=existing_file, dest='config_file',
+                           default='default.conf')
     # -- arbitrary numbering of an output chain (OPTIONAL)
     runparser.add_argument('--chain-number', help='chain number')
 
     ###############
     # MCMC restart from chain or best fit file
-    runparser.add_argument('-r', help='restart from chain', 
+    runparser.add_argument('-r', help='restart from chain',
                            type=existing_file, dest='restart')
-    runparser.add_argument('--bf', help='restart from best fit file', 
+    runparser.add_argument('--bf', help='restart from best fit file',
                            type=existing_file)
 
     ###############
@@ -291,32 +283,32 @@
     try:
         from cosmo_hammer import CH_prefix, CH_user_arguments
         CHparser = runparser.add_argument_group(
-                title="CosmoHammer",
-                description="Run the MCMC chains using the CosmoHammer framework"
-                )
+            title="CosmoHammer",
+            description="Run the MCMC chains using the CosmoHammer framework")
         for arg in CH_user_arguments:
             CHparser.add_argument('--'+CH_prefix+arg,
-                                   default=-1,
-                                   **CH_user_arguments[arg])
+                                  default=-1,
+                                  **CH_user_arguments[arg])
     except ImportError:
         # Not defined if not installed
         pass
 
-
     ###############
     # Information
-    infoparser = subparser.add_parser('info', 
-            help="analyze the MCMC chains")
+    infoparser = subparser.add_parser('info',
+                                      help="analyze the MCMC chains")
 
     # -- folder to analyze
-    infoparser.add_argument('files', help='compute information of desired file',
+    infoparser.add_argument('files',
+                            help='compute information of desired file',
                             nargs='+')
     # -- number of bins (defaulting to 20)
     infoparser.add_argument('--bins',
                             help='desired number of bins, default is 20',
                             type=int, default=20)
     # -- to remove the mean-likelihood line
-    infoparser.add_argument('--no-mean', help='remove the mean likelihood plot',
+    infoparser.add_argument('--no-mean',
+                            help='remove the mean likelihood plot',
                             dest='mean_likelihood', action='store_false',)
     # -- possible comparison folder
     infoparser.add_argument('--comp', help='comparison folder')
@@ -324,20 +316,16 @@
     infoparser.add_argument('--extra', help='plot file for custom needs',
                             dest='optional_plot_file')
     # -- if you just want the covariance matrix, use this option
-<<<<<<< HEAD
-    infoparser.add_argument('-noplot', help='ommit the plotting part',
-                            dest='plot', action='store_const',
-                            const=False, default=True)
+    infoparser.add_argument('--noplot', help='omit the plotting part',
+                            dest='plot', action='store_false')
     # -- if you want to output 2d contours plots (the 'triangle' plot)
     # default: only as long as -comp is not specified
-    infoparser.add_argument(
-        '-plot-2d', help='plot the triangle plot of 2d contours',
-        dest='plot_2d', type=str, choices=['no', 'not_if_comp', 'always',
-        'overplot_comp'], default='not_if_comp')
-=======
-    infoparser.add_argument('--noplot', help='omit the plotting part',
-                            dest='plot', action='store_false')
->>>>>>> d95a3133
+    infoparser.add_argument('--plot-2d',
+                            help='plot the triangle plot of 2d contours',
+                            dest='plot_2d', type=str,
+                            choices=['no', 'not_if_comp',
+                                     'always', 'overplot_comp'],
+                            default='not_if_comp')
     # -- if you want to output every single subplots
     infoparser.add_argument(
         '--all', help='plot every single subplot in a separate pdf file',
@@ -345,9 +333,9 @@
     # -- to change the extension used to output files (pdf is the default one,
     # but takes long, valid options are png and eps)
     infoparser.add_argument(
-            '--ext', help='''change extension for the output file.
-            Any extension handled by `matplotlib` can be used''',
-            type=str, dest='extension', default='pdf')
+        '--ext', help='''change extension for the output file.
+        Any extension handled by `matplotlib` can be used''',
+        type=str, dest='extension', default='pdf')
     # -- fontsize of plots (defaulting to 15)
     infoparser.add_argument('--fontsize', help='desired font size',
                             type=int, default=15)
@@ -355,7 +343,6 @@
     infoparser.add_argument('--ticksize', help='desired tick size',
                             type=int, default=13)
 
-
     return parser
 
 
@@ -382,8 +369,7 @@
     else:
         args = parser.parse_args(custom_command.split(' '))
 
-
-    # Some check to perform when running the MCMC chains is requested 
+    # Some check to perform when running the MCMC chains is requested \
     if args.subparser_name == "run":
 
         # If the user wants to start over from an existing chain, the program
