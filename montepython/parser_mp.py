--- conflicted
+++ resolved
@@ -619,19 +619,15 @@
         <**>--interpolation-smoothing<**> : float
             <++>interpolation factor for plotting posteriors<++>,
             1 means no interpolation, increase for smoother curves<++>
-<<<<<<< HEAD
+        <**>--posterior-smoothing<**> : int
+            <++>smoothing scheme for 1d posteriors<++>,
+            0 means no smoothing, 1 means cubic interpolation, higher means fitting ln(L) with polynomial of order n<++>
         <**>--plot-fisher<**> : None
             <++>Tries to add Fisher ellipses to contour plots<++>,
             if a previous run has produced a Fisher matrix and stored it.<++>
         <**>--use-fisher-it<**> : int
             <++>if set to N, Fisher ellipses based on file inv_fisherN.mat<++>,
             (Default: 1)<++>
-
-=======
-        <**>--posterior-smoothing<**> : int
-            <++>smoothing scheme for 1d posteriors<++>,
-            0 means no smoothing, 1 means cubic interpolation, higher means fitting ln(L) with polynomial of order n<++>
->>>>>>> b4c4e947
 
     Returns
     -------
