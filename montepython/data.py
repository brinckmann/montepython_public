--- conflicted
+++ resolved
@@ -792,34 +792,24 @@
             elif elem == 'beta':
                 self.cosmo_arguments['alpha'] = 2.*self.cosmo_arguments['beta']
             elif elem == 'M_tot_NH':
-<<<<<<< HEAD
                 # Normal hierarchy massive neutrinos. Calculates the individual
                 # neutrino masses from M_tot_NH and deletes M_tot_NH
                 if not self.cosmo_arguments['N_ncdm'] == 3:
                     raise ValueError(
                         "N_ncdm is not equal to 3."
                         " This value should be exactly 3.")
-=======
-                if not self.cosmo_arguments['N_ncdm'] == 3:
-                    raise ValueError('N_ncdm is not equal to 3. This value should be exactly 3.')
->>>>>>> c34a13cd
                 delta_m_squared_atm=2.45e-3
                 delta_m_squared_sol=7.50e-5
                 m1_func = lambda m1, M_tot, d_m_sq_atm, d_m_sq_sol: M_tot**2. + 0.5*d_m_sq_sol - d_m_sq_atm + m1**2. - 2.*M_tot*m1 - 2.*M_tot*(d_m_sq_sol+m1**2.)**0.5 + 2.*m1*(d_m_sq_sol+m1**2.)**0.5
                 m1,opt_output,success,output_message = fsolve(m1_func,self.cosmo_arguments['M_tot_NH']/3.,(self.cosmo_arguments['M_tot_NH'],delta_m_squared_atm,delta_m_squared_sol),full_output=True)
                 if not success == 1:
-<<<<<<< HEAD
                     raise ValueError(
                         "Failed to estimate m1. Reason: "+output_message+
                         " Exiting run.")
-=======
-                    raise ValueError('Failed to estimate m1. Reason: '+output_message+' Exiting run.')
->>>>>>> c34a13cd
                 m1 = m1[0]
                 m2 = (delta_m_squared_sol + m1**2.)**0.5
                 m3 = (delta_m_squared_atm + 0.5*(m2**2. + m1**2.))**0.5
                 if m1+m2+m3 > self.cosmo_arguments['M_tot_NH']+0.001*self.cosmo_arguments['M_tot_NH']:
-<<<<<<< HEAD
                     raise ValueError(
                         "Failed to estimate m1 resulting in sum(m_i) > M_tot."
                         " Exiting run.")
@@ -832,31 +822,18 @@
                     raise ValueError(
                         "N_ncdm is not equal to 3."
                         " This value should be exactly 3.")
-=======
-                    raise ValueError('Failed to estimate m1 resulting in sum(m_i) > M_tot.  Exiting run.')
-                self.cosmo_arguments['m_ncdm'] = r'%g, %g, %g' % (m1,m2,m3)
-                del self.cosmo_arguments[elem]
-            elif elem == 'M_tot_IH':
-                if not self.cosmo_arguments['N_ncdm'] == 3:
-                    raise ValueError('N_ncdm is not equal to 3. This value should be exactly 3.')
->>>>>>> c34a13cd
                 delta_m_squared_atm=-2.45e-3
                 delta_m_squared_sol=7.50e-5
                 m1_func = lambda m1, M_tot, d_m_sq_atm, d_m_sq_sol: M_tot**2. + 0.5*d_m_sq_sol - d_m_sq_atm + m1**2. - 2.*M_tot*m1 - 2.*M_tot*(d_m_sq_sol+m1**2.)**0.5 + 2.*m1*(d_m_sq_sol+m1**2.)**0.5
                 m1,opt_output,success,output_message = fsolve(m1_func,self.cosmo_arguments['M_tot_IH']/3.,(self.cosmo_arguments['M_tot_IH'],delta_m_squared_atm,delta_m_squared_sol),full_output=True)
                 if not success == 1:
-<<<<<<< HEAD
                     raise ValueError(
                         "Failed to estimate m1. Reason: "+output_message+
                         " Exiting run.")
-=======
-                    raise ValueError('Failed to estimate m1. Reason: '+output_message+' Exiting run.')
->>>>>>> c34a13cd
                 m1 = m1[0]
                 m2 = (delta_m_squared_sol + m1**2.)**0.5
                 m3 = (delta_m_squared_atm + 0.5*(m2**2. + m1**2.))**0.5
                 if m1+m2+m3 > self.cosmo_arguments['M_tot_IH']+0.001*self.cosmo_arguments['M_tot_IH']:
-<<<<<<< HEAD
                     raise ValueError(
                         "Failed to estimate m1 resulting in sum(m_i) > M_tot."
                         "Exiting run.")
@@ -874,17 +851,6 @@
                 #        "deg_ncdm is not equal to 3."
                 #        " This value should be exactly 3.")
                 self.cosmo_arguments['m_ncdm'] = self.cosmo_arguments['M_tot']/self.cosmo_arguments['deg_ncdm']
-=======
-                    raise ValueError('Failed to estimate m1 resulting in sum(m_i) > M_tot.  Exiting run.')
-                self.cosmo_arguments['m_ncdm'] = r'%g, %g, %g' % (m1,m2,m3)
-                del self.cosmo_arguments[elem]
-            elif elem == 'M_tot':
-                if not self.cosmo_arguments['N_ncdm'] == 1:
-                    raise ValueError('N_ncdm is not equal to 1. This value should be exactly 1.')
-                if not self.cosmo_arguments['deg_ncdm'] == 3:
-                    raise ValueError('deg_ncdm is not equal to 3. This value should be exactly 3.')
-                self.cosmo_arguments['m_ncdm'] = self.cosmo_arguments['M_tot']/3.
->>>>>>> c34a13cd
                 del self.cosmo_arguments[elem]
 
             # Finally, deal with all the parameters ending with __i, where i is
